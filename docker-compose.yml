--- conflicted
+++ resolved
@@ -6,31 +6,28 @@
       dockerfile: service1/Dockerfile
     ports:
       - "3001:3001"
-<<<<<<< HEAD
+rz9aqm-codex/настройка-автоматизации-контента-и-сервисов-на-сервере
     volumes:
       - media_data:/data
-=======
->>>>>>> 41e85141
+main
 
   service2:
     build: ./service2
     ports:
       - "3002:3002"
-<<<<<<< HEAD
+rz9aqm-codex/настройка-автоматизации-контента-и-сервисов-на-сервере
     volumes:
       - media_data:/data
-=======
->>>>>>> 41e85141
+main
 
   service3:
     build: ./service3
     ports:
       - "3003:3003"
-<<<<<<< HEAD
+rz9aqm-codex/настройка-автоматизации-контента-и-сервисов-на-сервере
     volumes:
       - media_data:/data
-=======
->>>>>>> 41e85141
+main
 
   service4:
     build: ./service4
@@ -40,11 +37,9 @@
   service5:
     build: ./service5
     ports:
-<<<<<<< HEAD
       - "3005:3005"
+rz9aqm-codex/настройка-автоматизации-контента-и-сервисов-на-сервере
 
 volumes:
   media_data:
-=======
-      - "3005:3005"
->>>>>>> 41e85141
+main